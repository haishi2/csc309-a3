import { BrowserRouter, Routes, Route, useLocation } from "react-router-dom";
import { QueryClient, QueryClientProvider } from "@tanstack/react-query";
import Navbar from "@/components/Navbar";
import PrivateRoutes from "@/components/hoc/PrivateRoute";
import AuthPage from "@/pages/auth";
import UserProfilePage from "@/pages/user-profile";
import Promotions from "@/pages/promotions";
import { LocalizationProvider } from "@mui/x-date-pickers";
import { AdapterDateFns } from "@mui/x-date-pickers/AdapterDateFns";
<<<<<<< HEAD
import Events from "@/pages/events";
=======
import Transactions from "@/pages/transactions";
>>>>>>> 2632aaa5

const queryClient = new QueryClient();

const AppContent = () => {
  const location = useLocation();
  const isAuthPage = location.pathname === "/auth";

  return (
    <>
      {!isAuthPage && <Navbar />}

      <Routes>
        {/* public routes */}
        <Route path="/auth" element={<AuthPage />} />

        {/* private routes */}
        <Route element={<PrivateRoutes />}>
          <Route path="/" element={<UserProfilePage />} />
          <Route path="/me" element={<UserProfilePage />} />
          <Route path="/promotions" element={<Promotions />} />
<<<<<<< HEAD
          <Route path="/events" element={<Events />} />
=======
          <Route path="/transactions" element={<Transactions />} />
>>>>>>> 2632aaa5
        </Route>
      </Routes>
    </>
  );
};

export default function App() {
  return (
    <QueryClientProvider client={queryClient}>
      <LocalizationProvider dateAdapter={AdapterDateFns}>
        <BrowserRouter>
          <AppContent />
        </BrowserRouter>
      </LocalizationProvider>
    </QueryClientProvider>
  );
}<|MERGE_RESOLUTION|>--- conflicted
+++ resolved
@@ -7,11 +7,8 @@
 import Promotions from "@/pages/promotions";
 import { LocalizationProvider } from "@mui/x-date-pickers";
 import { AdapterDateFns } from "@mui/x-date-pickers/AdapterDateFns";
-<<<<<<< HEAD
 import Events from "@/pages/events";
-=======
 import Transactions from "@/pages/transactions";
->>>>>>> 2632aaa5
 
 const queryClient = new QueryClient();
 
@@ -32,11 +29,8 @@
           <Route path="/" element={<UserProfilePage />} />
           <Route path="/me" element={<UserProfilePage />} />
           <Route path="/promotions" element={<Promotions />} />
-<<<<<<< HEAD
           <Route path="/events" element={<Events />} />
-=======
           <Route path="/transactions" element={<Transactions />} />
->>>>>>> 2632aaa5
         </Route>
       </Routes>
     </>
