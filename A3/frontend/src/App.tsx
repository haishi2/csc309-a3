--- conflicted
+++ resolved
@@ -2,18 +2,12 @@
 import { QueryClient, QueryClientProvider } from "@tanstack/react-query";
 import Navbar from "@/components/Navbar";
 import PrivateRoutes from "@/components/hoc/PrivateRoute";
-<<<<<<< HEAD
-import AuthForm from "@/components/auth/AuthForm/AuthForm";
-import { QueryClient, QueryClientProvider } from "@tanstack/react-query";
-import UserProfile from "@/pages/user-profile";
+import AuthPage from "@/pages/auth";
+import UserProfilePage from "@/pages/user-profile";
 import Promotions from "@/pages/promotions";
 import { LocalizationProvider } from "@mui/x-date-pickers";
 import { AdapterDateFns } from "@mui/x-date-pickers/AdapterDateFns";
 
-=======
-import AuthPage from "@/pages/auth";
-import UserProfilePage from "@/pages/user-profile";
->>>>>>> d38938f5
 const queryClient = new QueryClient();
 
 const AppContent = () => {
@@ -30,14 +24,9 @@
 
         {/* private routes */}
         <Route element={<PrivateRoutes />}>
-<<<<<<< HEAD
-          <Route path="/" element={<UserProfile />} />
-          <Route path="/me" element={<UserProfile />} />
-          <Route path="/promotions" element={<Promotions />} />
-=======
           <Route path="/" element={<UserProfilePage />} />
           <Route path="/me" element={<UserProfilePage />} />
->>>>>>> d38938f5
+          <Route path="/promotions" element={<Promotions />} />
         </Route>
       </Routes>
     </>
